--- conflicted
+++ resolved
@@ -3,11 +3,7 @@
 node_js:
   # we recommend testing addons with the same minimum supported node version as Ember CLI
   # so that your addon works for all apps
-<<<<<<< HEAD
-  - "6"
-=======
   - '8'
->>>>>>> 7c0110ff
 
 sudo: false
 dist: trusty
